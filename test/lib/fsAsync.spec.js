"use strict";

var crypto = require("crypto");
var fs = require("fs");
var os = require("os");
var path = require("path");

var fsAsync = require("../../lib/fsAsync");

var chai = require("chai");
var chaiAsPromised = require("chai-as-promised");
var _ = require("lodash");

var expect = chai.expect;
chai.use(chaiAsPromised);

// These tests work on the following directory structure:
// <basedir>
//   .hidden
//   visible
//   subdir/
//     subfile
//       nesteddir/
//         nestedfile
//       node_modules/
//         nestednodemodules
//   node_modules
//     subfile
describe("fsAsync", function() {
  var baseDir;
  var files = [
    ".hidden",
    "visible",
    "subdir/subfile",
    "subdir/nesteddir/nestedfile",
    "subdir/node_modules/nestednodemodules",
    "node_modules/subfile",
  ];

  before(function() {
    baseDir = path.join(os.tmpdir(), crypto.randomBytes(10).toString("hex"));
    fs.mkdirSync(baseDir);
    fs.mkdirSync(path.join(baseDir, "subdir"));
    fs.mkdirSync(path.join(baseDir, "subdir", "nesteddir"));
    fs.mkdirSync(path.join(baseDir, "subdir", "node_modules"));
    fs.mkdirSync(path.join(baseDir, "node_modules"));
    _.each(files, function(file) {
      fs.writeFileSync(path.join(baseDir, file), file);
    });
  });

  after(function() {
    return fsAsync.rmdirRecursive(baseDir).then(function() {
      return expect(fsAsync.stat(baseDir)).to.reject;
    });
  });

  it("can recurse directories", function() {
    var foundFiles = fsAsync.readdirRecursive({ path: baseDir }).then(function(results) {
      return _.map(results, function(result) {
        return result.name;
      }).sort();
    });
    var expectFiles = _.map(files, function(file) {
      return path.join(baseDir, file);
    }).sort();
    return expect(foundFiles).to.eventually.deep.equal(expectFiles);
  });

  it("can ignore directories", function() {
    var expected = _.chain(files)
      .reject(function(file) {
        return file.indexOf("node_modules") !== -1;
      })
      .map(function(file) {
        return path.join(baseDir, file);
      })
      .value()
      .sort();

    var promise = fsAsync
      .readdirRecursive({
        path: baseDir,
        ignore: ["node_modules"],
      })
      .then(function(results) {
        return _.map(results, function(result) {
          return result.name;
        }).sort();
      });

    return expect(promise).to.eventually.deep.equal(expected);
  });
<<<<<<< HEAD
});
=======

  it('supports blob rules', function() {
    var expected = _
      .chain(files)
      .reject(function(file) {
        return file.indexOf('node_modules') !== -1;
      }).map(function(file) {
        return path.join(baseDir, file);
      }).value().sort();

    var promise = fsAsync.readdirRecursive({
      path: baseDir,
      ignore: ['**/node_modules/**']
    }).then(function(results) {
      return _.map(results, function(result) { return result.name; }).sort();
    });

    return expect(promise).to.eventually.deep.equal(expected);
  });
});
>>>>>>> 09b30db8
<|MERGE_RESOLUTION|>--- conflicted
+++ resolved
@@ -91,9 +91,6 @@
 
     return expect(promise).to.eventually.deep.equal(expected);
   });
-<<<<<<< HEAD
-});
-=======
 
   it('supports blob rules', function() {
     var expected = _
@@ -113,5 +110,4 @@
 
     return expect(promise).to.eventually.deep.equal(expected);
   });
-});
->>>>>>> 09b30db8
+});